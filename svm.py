--- conflicted
+++ resolved
@@ -10,7 +10,6 @@
 #             https://github.com/qandeelabbassi/python-svm-sgd/blob/master/svm.py
 
 import sys
-<<<<<<< HEAD
 import math
 import numpy as np                                              # package for scientific computing
 import pandas as pd                                             # package for data analysis and manipulation
@@ -19,17 +18,7 @@
 from sklearn.model_selection import train_test_split as tts     # used to divide training and test data
 from sklearn.metrics import accuracy_score, recall_score, precision_score        # used to get statistical information on the model's performance
 from sklearn.utils import shuffle                               # used to shuffle data before training
-from time import process_time                                   # used to time training and testing model                                              # used to time training and testing model
-=======
-import numpy as np
-import pandas as pd
-import statsmodels.api as sm
-from sklearn.preprocessing import MinMaxScaler
-from sklearn.model_selection import train_test_split as tts
-from sklearn.metrics import accuracy_score, recall_score, precision_score, auc
-from sklearn.utils import shuffle
-from time import process_time
->>>>>>> 40004112
+from time import process_time                                   # used to time training and testing model
 
 
 def init():
@@ -37,7 +26,6 @@
         data_file = sys.argv[1]
         class_label = sys.argv[2]
 
-<<<<<<< HEAD
         # check to see if the class values are integers or strings
         # and cast them to ints if needed
         if (is_intstring(sys.argv[3])):
@@ -49,10 +37,6 @@
             negative_case = int(sys.argv[4])
         else:
             negative_case = sys.argv[4]
-=======
-        positive_case = sys.argv[3]
-        negative_case = sys.argv[4]
->>>>>>> 40004112
 
         start = process_time()
         data = pd.read_csv('./' + data_file)
@@ -63,11 +47,6 @@
         Y = data.loc[:, class_label]
         cols = data.columns.tolist()
         cols.remove(class_label)
-<<<<<<< HEAD
-        X = data.iloc[:, :-1]
-
-        # normalize features
-=======
         X = data.loc[:, cols]
 
         remove_correlated_features(X)
@@ -75,7 +54,6 @@
 
         # normalize the features using MinMaxScalar from
         # sklearn.preprocessing
->>>>>>> 40004112
         X_normalized = MinMaxScaler().fit_transform(X.values)
         X = pd.DataFrame(X_normalized)
 
@@ -86,17 +64,10 @@
         print("splitting dataset into train and test sets...")
         X_train, X_test, Y_train, Y_test = tts(X, Y, test_size=0.2, random_state=42)
 
-<<<<<<< HEAD
-        # train the model using the training set
-        print("Training has started...")
-        W = sgd(X_train.to_numpy(), y_train.to_numpy())
-        print("Training has finished")
-=======
         # train the model
         print("training started...")
         W = sgd(X_train.to_numpy(), Y_train.to_numpy())
         print("training finished.")
->>>>>>> 40004112
         print("weights are: {}".format(W))
         y_test_predicted = np.array([])
 
@@ -104,13 +75,6 @@
             yp = np.sign(np.dot(W, X_test.to_numpy()[i])) # model
             y_test_predicted = np.append(y_test_predicted, yp)
         stop = process_time()
-<<<<<<< HEAD
-        print(f"time taken: {stop-start}")
-        print("accuracy on test dataset: {}".format(accuracy_score(y_test.to_numpy(), y_test_predicted)))
-        print("recall on test dataset: {}".format(recall_score(y_test.to_numpy(), y_test_predicted)))
-        print("precision on test dataset: {}".format(precision_score(y_test.to_numpy(), y_test_predicted)))
-    # error if incorrect arguments were passed
-=======
         accuracy = accuracy_score(Y_test.to_numpy(), y_test_predicted)
         recall = recall_score(Y_test.to_numpy(), y_test_predicted)
         precision = precision_score(Y_test.to_numpy(), y_test_predicted)
@@ -119,7 +83,6 @@
         print(f"Recall on test dataset: {recall}")
         print(f"Precision on test dataset: {precision}")
         # print(f"Area under Precision-Recall Curve: {auc(recall, precision)}")
->>>>>>> 40004112
     else:
         print("***Incorrect arguments, proper format >> py ./svm.py {data filename} {class label} {positive class value} {negative class value}")
 
@@ -174,7 +137,6 @@
             nth += 1
     return weights
 
-<<<<<<< HEAD
 def is_intstring(s):
     try:
         int(s)
@@ -182,33 +144,6 @@
     except ValueError:
         return False
 
-# def remove_correlated_features(X):
-#     corr_threshold = 0.9
-#     corr = X.corr()
-#     drop_columns = np.full(corr.shape[0], False, dtype=bool)
-#     for i in range(corr.shape[0]):
-#         for j in range(i + 1, corr.shape[0]):
-#             if corr.iloc[i, j] >= corr_threshold:
-#                 drop_columns[j] = True
-#     columns_dropped = X.columns[drop_columns]
-#     X.drop(columns_dropped, axis=1, inplace=True)
-#     return columns_dropped
-# def remove_less_significant_features(X, Y):
-#     sl = 0.05
-#     regression_ols = None
-#     columns_dropped = np.array([])
-#     for itr in range(0, len(X.columns)):
-#         regression_ols = sm.OLS(Y, X).fit()
-#         max_col = regression_ols.pvalues.idxmax()
-#         max_val = regression_ols.pvalues.max()
-#         if max_val > sl:
-#             X.drop(max_col, axis='columns', inplace=True)
-#             columns_dropped = np.append(columns_dropped, [max_col])
-#         else:
-#             break
-#     regression_ols.summary()
-#     return columns_dropped
-=======
 def remove_correlated_features(X):
     corr_threshold = 0.9
     corr = X.corr()
@@ -235,7 +170,6 @@
             break
     regression_ols.summary()
     return columns_dropped
->>>>>>> 40004112
 
 reg_strength = 10000 # regularization strength
 learning_rate = 0.000001
