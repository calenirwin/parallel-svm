--- conflicted
+++ resolved
@@ -44,42 +44,28 @@
         else:
             negative_case = sys.argv[4]
 
-<<<<<<< HEAD
         comm = MPI.COMM_WORLD   # MPI process group variable
         size = comm.Get_size()  # size = total number of processes 
         rank = comm.Get_rank()  # rank = ID of current process (e.g., 0, 1, 2, etc.)
 
         if rank == 0:   # if the process is the root process
-            data = pd.read_csv('./' + data_file)
-            start = process_time()  # start timing after reading in the file
-=======
-        comm = MPI.COMM_WORLD
-        size = comm.Get_size()
-        rank = comm.Get_rank()
-        if rank == 0:
-            data = pd.read_csv('./' + data_file)
-            start = process_time()
->>>>>>> ab99f453
+            data = pd.read_csv('./' + data_file)    # read in data file
+            start = process_time()                  # start timer
+
             # transform class values to -1 for -ve case and 1 for +ve case
             # note: SVMs only take in numerical data
             data[class_label] = data[class_label].map({negative_case:-1.0, positive_case:1.0})
             
-            # partition features and class values 
+            # partition label and features 
             Y = data.loc[:, class_label]
             cols = data.columns.tolist()
             cols.remove(class_label)
             X = data.loc[:, cols]
             print(X.shape)
 
-<<<<<<< HEAD
             # preprocessing of data to yield better results
             remove_correlated_features(X)  
             remove_less_significant_features(X, Y) 
-=======
-            remove_correlated_features(X)
-            print(X.shape)
-            remove_less_significant_features(X, Y)
->>>>>>> ab99f453
 
             # min-max normalization of data values
             X_normalized = MinMaxScaler().fit_transform(X.values)
@@ -99,22 +85,18 @@
 
             num_cols = X_train.shape[1]     # get the number of columns
 
-            split_size = len(X_train) / size
+            split_size = len(X_train) / size            # number of rows per proces if there was no remainder
 
             num_rows = [math.floor(split_size)] * size  # number of rows each process will receive
 
-            for i in range(len(X_train) % size):        # divide the remainder among processes
+            for i in range(len(X_train) % size):        # add the remaining rows among the processes
                 num_rows[i] += 1
-<<<<<<< HEAD
-=======
-            X_train = np.ascontiguousarray(X_train)
->>>>>>> ab99f453
 
             X_train = np.ascontiguousarray(X_train)     # convert the array back into row-major format
 
             final_weights = np.zeros(num_cols)          # array to hold weights after they've been gathered from all processes        
 
-            split_sizes = [num_cols * x for x in num_rows]
+            split_sizes = [num_cols * x for x in num_rows]  # for Scatterv to know the number of rows to give each process
         
             Y_displacements = [0] * size    # make an array of 0s to hold the displacements for Y values
 
@@ -140,24 +122,14 @@
         num_rows = comm.bcast(num_rows, root=0)
         num_cols = comm.bcast(num_cols, root=0)
 
-<<<<<<< HEAD
         X_buf = np.empty((num_rows[rank], num_cols))    # buffer the X values that each process will receive
         Y_buf = np.empty(num_rows[rank])                # buffer the Y values that each process will receive
-=======
-        X_buf = np.empty((num_rows[rank], num_cols))
-        Y_buf = np.empty(num_rows[rank])
->>>>>>> ab99f453
 
         # use Scatterv opposed to Scatter to send a 2D row-major array as a contiguous block of memory
         # split_sizes is a list of counts
         # X and Y displacements
         comm.Scatterv([X_train, split_sizes, X_displacements, MPI.DOUBLE], X_buf, root=0)
         comm.Scatterv([Y_train, num_rows, Y_displacements, MPI.DOUBLE], Y_buf, root=0)
-<<<<<<< HEAD
-=======
-        
->>>>>>> ab99f453
-
         
         print(f"Process {rank} has begun training...")
         # build the model
@@ -169,31 +141,28 @@
         comm.Reduce([W, MPI.DOUBLE], [final_weights, MPI.DOUBLE], op = MPI.SUM, root=0)
 
         if rank == 0:
-<<<<<<< HEAD
-            final_weights = [x/size for x in final_weights]
+            final_weights = [x/size for x in final_weights]          # average weights 
             print(f"Final weights: {final_weights}")
-            Y_test_predicted = np.array([])
-
-            for i in range(X_test.shape[0]):
-                yp = np.sign(np.dot(final_weights, X_test.to_numpy()[i]))
-                Y_test_predicted = np.append(Y_test_predicted, yp)
-
-=======
-            final = [x/size for x in final]
-            print(f"Final weights are: {final}")
-            
->>>>>>> ab99f453
-            stop = process_time()
-            print(f"Time taken for training: {stop-start}")
-            Y_test_predicted = np.sign(np.dot(X_test.to_numpy(), W)) #model
-            Y_test = Y_test.to_numpy()
+
+            Y_test_predicted = np.array([])                          # empty array to hold model predictions
+
+            stop = process_time()                                    # stop timer
+            print(f"Time taken for training: {stop - start}")
+
+            Y_test_predicted = np.sign(np.dot(X_test.to_numpy(), W)) # apply model to get predicted classes
+            Y_test = Y_test.to_numpy()                               # actual classes
+
             accuracy = accuracy_score(Y_test, Y_test_predicted)
             recall = recall_score(Y_test, Y_test_predicted)
             precision = precision_score(Y_test, Y_test_predicted)
+
             print(f"Accuracy on test dataset: {accuracy}")
             print(f"Recall on test dataset: {recall}")
             print(f"Precision on test dataset: {precision}")
             # print(f"Area under Precision-Recall Curve: {auc(recall, precision)}")
+
+            skplt.metrics.plot_confusion_matrix(Y_Test, Y_test_predicted, normalize=True)
+            plt.show()
     else: 
         print("***Incorrect arguments, proper format: py ./psvm.py {data filename} {class label} {positive class value} {negative class value}")
 
